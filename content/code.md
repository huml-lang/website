--- conflicted
+++ resolved
@@ -9,25 +9,15 @@
 
 ## Libraries
 
-<<<<<<< HEAD
-| Language   | Library                                                    |
-| ---------- | ---------------------------------------------------------- |
-| Go         | [@huml-lang/go-huml](https://github.com/huml-lang/go-huml) |
-| Javascript | [@huml-lang/huml-js](https://github.com/huml-lang/huml-js) |
-| OCaml      | [@nikochiko/huml-ml](https://github.com/nikochiko/huml-ml) |
-| Python     | [@huml-lang/pyhuml](https://github.com/huml-lang/pyhuml)   |
-| Ruby       | [@djbender/hummel](https://github.com/djbender/hummel)     |
-| Rust       | [@huml-lang/huml-rs](https://github.com/huml-lang/huml-rs) |
-=======
 | Language    | Library                                                            |
 | ----------- | ------------------------------------------------------------------ |
 | Go          | [@huml-lang/go-huml](https://github.com/huml-lang/go-huml)         |
 | Javascript  | [@huml-lang/huml-js](https://github.com/huml-lang/huml-js)         |
+| OCaml       | [@nikochiko/huml-ml](https://github.com/nikochiko/huml-ml)         |
 | Python      | [@huml-lang/pyhuml](https://github.com/huml-lang/pyhuml)           |
+| Ruby        | [@djbender/hummel](https://github.com/djbender/hummel)             |
 | Rust        | [@huml-lang/huml-rs](https://github.com/huml-lang/huml-rs)         |
-| OCaml       | [@nikochiko/huml-ml](https://github.com/nikochiko/huml-ml)         |
 | Standard ML | [@Fred-Milhorn/huml-sml](https://github.com/Fred-Milhorn/huml-sml) |
->>>>>>> 8bcaa5eb
 
 
 ## Plugins and extensions
